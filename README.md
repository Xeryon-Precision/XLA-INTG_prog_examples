--- conflicted
+++ resolved
@@ -4,7 +4,6 @@
 
 ## 1. Table of Contents
 
-<<<<<<< HEAD
 - [1. Table of Contents](#1-table-of-contents)
 - [2. Wiring](#2-wiring)
 - [3. Software Installation](#3-software-installation)
@@ -13,14 +12,6 @@
 - [6. Project Structure](#6-project-structure)
 - [7. FAQ \& Support](#7-faq--support)
 - [8. Disclaimer](#8-disclaimer)
-=======
-* [Wiring](#wiring)
-* [Installation](#software-installation)
-* [Quick Start](#quick-start)
-* [Documentation](#documentation)
-* [Project Structure](#project-structure)
-* [FAQ](#faq)
->>>>>>> a549831d
 
 
 ## 2. Wiring
